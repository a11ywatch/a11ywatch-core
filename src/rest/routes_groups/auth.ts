import { Application } from "express";
import cors from "cors";
import { createUser } from "@app/core/controllers/users/set";
import { verifyUser } from "@app/core/controllers/users/update";
import { getUserFromToken } from "@app/core/utils";
import { config, cookieConfigs } from "@app/config";
import { getUser } from "@app/core/controllers/users";
import { request } from "https";

const clientID = process.env.GITHUB_CLIENT_ID;
const clientSecret = process.env.GITHUB_CLIENT_SECRET;

// Authenticate with github @param requestToken string
const oAuthGithub = (requestToken: string): Promise<any> => {
<<<<<<< HEAD
  return new Promise((resolve, reject) => {
    const data = JSON.stringify({
      client_id: clientID,
      client_secret: clientSecret,
      code: requestToken,
    });

    const req = request(
      {
        method: "POST",
        hostname: "github.com",
        port: 443,
        headers: {
          "Content-Type": "application/json",
          "Content-Length": data.length,
        },
        path: `/login/oauth/access_token`,
      },
      (res) => {
        let data = "";
        console.log("Status Code:", res.statusCode);

        res.on("data", (chunk) => {
          data += chunk;
        });

        res.on("end", () => {
          try {
            data = JSON.parse(data);
          } catch (_) {}
          resolve(data);
        });
      }
    );

    req.write(data);

    req.on("error", (err) => {
      console.log("Error: ", err.message);
      reject(err);
    });

    req.end();
=======
  let rawData = "";

  return new Promise((resolve, reject) => {
    const req = request(
      {
        method: "POST",
        hostname: "https://github.com",
        port: 443,
        headers: {
          accept: "application/json",
        },
        path: `/login/oauth/access_token?client_id=${clientID}&client_secret=${clientSecret}&code=${requestToken}`,
      },
      (r) => {
        r.setEncoding("utf8");

        r.on("data", (chunk) => {
          rawData += chunk;
        });
      }
    );
    req.on("error", (err) => {
      reject(err);
    });
    req.on("end", () => {
      let data;
      try {
        data = JSON.parse(rawData);
      } catch (e) {
        console.error(e);
      }

      resolve(data);
    });
>>>>>>> a98b10f1
  });
};

export const setAuthRoutes = (app: Application) => {
  app.post("/api/register", cors(), async (req, res) => {
    const { email, password, googleId } = req.body;
    try {
      const auth = await createUser({ email, password, googleId });

      res.cookie("jwt", auth.jwt, cookieConfigs);

      res.json(auth);
    } catch (e) {
      res.json({
        data: null,
        message: e?.message,
      });
    }
  });
  app.post("/api/login", cors(), async (req, res) => {
    const { email, password, googleId } = req.body;
    try {
      const auth = await verifyUser({ email, password, googleId });

      res.cookie("jwt", auth.jwt, cookieConfigs);

      res.json(auth);
    } catch (e) {
      console.error(e);
      res.json({
        data: null,
        message: e?.message,
      });
    }
  });

  app.post("/api/logout", cors(), (_req, res) => {
    res.cookie("jwt", "", cookieConfigs);
    res.clearCookie("jwt");
    res.end();
  });

  // A NEW INSTANCE OF THE APP BASIC PING (RUNS ONCE ON APP START)
  app.post("/api/ping", cors(), async (req, res) => {
    const usr = getUserFromToken(req.cookies.jwt);

    const id = usr?.payload?.keyid;

    if (typeof id !== "undefined") {
      const [user, collection] = await getUser({ id });

      if (user) {
        await collection.updateOne(
          { id },
          {
            $set: {
              lastLoginDate: new Date(),
            },
          }
        );
      }
      res.send(true);
    } else {
      // un-authed user
      res.send(true);
    }
  });

<<<<<<< HEAD
  app.get("/github/callback", async (req, res) => {
    const requestToken = req.query.code + "";
    let authentication;

    try {
      authentication = await oAuthGithub(requestToken);
    } catch (e) {
      console.error(e);
    }

    res.redirect(
      authentication
        ? `${config.DOMAIN}/auth-redirect?${authentication}`
=======
  // [WIP] Github Authentication
  app.get("/github/callback", async (req, res) => {
    const requestToken = req.query.code + "";
    const authentication = await oAuthGithub(requestToken);
    const accessToken = authentication?.data?.access_token;
    // TODO: perform auth and set to cookie. (Needs to redirect to add gql param to perform auth mutation)
    console.log(authentication, accessToken);

    res.redirect(
      authentication
        ? `${config.DOMAIN}/auth-redirect?access_token=${accessToken}`
>>>>>>> a98b10f1
        : `${config.DOMAIN}`
    );
  });
};<|MERGE_RESOLUTION|>--- conflicted
+++ resolved
@@ -12,7 +12,6 @@
 
 // Authenticate with github @param requestToken string
 const oAuthGithub = (requestToken: string): Promise<any> => {
-<<<<<<< HEAD
   return new Promise((resolve, reject) => {
     const data = JSON.stringify({
       client_id: clientID,
@@ -56,42 +55,6 @@
     });
 
     req.end();
-=======
-  let rawData = "";
-
-  return new Promise((resolve, reject) => {
-    const req = request(
-      {
-        method: "POST",
-        hostname: "https://github.com",
-        port: 443,
-        headers: {
-          accept: "application/json",
-        },
-        path: `/login/oauth/access_token?client_id=${clientID}&client_secret=${clientSecret}&code=${requestToken}`,
-      },
-      (r) => {
-        r.setEncoding("utf8");
-
-        r.on("data", (chunk) => {
-          rawData += chunk;
-        });
-      }
-    );
-    req.on("error", (err) => {
-      reject(err);
-    });
-    req.on("end", () => {
-      let data;
-      try {
-        data = JSON.parse(rawData);
-      } catch (e) {
-        console.error(e);
-      }
-
-      resolve(data);
-    });
->>>>>>> a98b10f1
   });
 };
 
@@ -112,9 +75,9 @@
     }
   });
   app.post("/api/login", cors(), async (req, res) => {
-    const { email, password, googleId } = req.body;
+    const { email, password, googleId, githubId } = req.body;
     try {
-      const auth = await verifyUser({ email, password, googleId });
+      const auth = await verifyUser({ email, password, googleId, githubId });
 
       res.cookie("jwt", auth.jwt, cookieConfigs);
 
@@ -160,7 +123,6 @@
     }
   });
 
-<<<<<<< HEAD
   app.get("/github/callback", async (req, res) => {
     const requestToken = req.query.code + "";
     let authentication;
@@ -174,19 +136,6 @@
     res.redirect(
       authentication
         ? `${config.DOMAIN}/auth-redirect?${authentication}`
-=======
-  // [WIP] Github Authentication
-  app.get("/github/callback", async (req, res) => {
-    const requestToken = req.query.code + "";
-    const authentication = await oAuthGithub(requestToken);
-    const accessToken = authentication?.data?.access_token;
-    // TODO: perform auth and set to cookie. (Needs to redirect to add gql param to perform auth mutation)
-    console.log(authentication, accessToken);
-
-    res.redirect(
-      authentication
-        ? `${config.DOMAIN}/auth-redirect?access_token=${accessToken}`
->>>>>>> a98b10f1
         : `${config.DOMAIN}`
     );
   });
